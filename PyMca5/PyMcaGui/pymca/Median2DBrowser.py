--- conflicted
+++ resolved
@@ -28,25 +28,17 @@
 __license__ = "MIT"
 __copyright__ = "European Synchrotron Radiation Facility, Grenoble, France"
 import numpy
-<<<<<<< HEAD
 import logging
 _logger = logging.getLogger(__name__)
 
-=======
-DEBUG = 0
->>>>>>> 7b86188d
 try:
     from PyMca5.PyMcaGui.pymca import StackBrowser
     from PyMca5.PyMcaMath.PyMcaSciPy.signal import median
 except ImportError:
-<<<<<<< HEAD
     _logger.warning("Median2DBrowser problem!")
-=======
-    if DEBUG:
-        import traceback
-        print("Median2DBrowser problem!")
-        print(traceback.format_exc())
->>>>>>> 7b86188d
+    import traceback
+    print(traceback.format_exc())
+
 
 medfilt2d = median.medfilt2d
 qt = StackBrowser.qt
