#/*##########################################################################
# Copyright (C) 2004-2014 European Synchrotron Radiation Facility
#
# This file is part of the PyMca X-ray Fluorescence Toolkit developed at
# the ESRF by the Software group.
#
# This file is free software; you can redistribute it and/or modify it
# under the terms of the GNU Lesser General Public License as published by the Free
# Software Foundation; either version 2 of the License, or (at your option)
# any later version.
#
# This file is distributed in the hope that it will be useful, but WITHOUT ANY
# WARRANTY; without even the implied warranty of MERCHANTABILITY or FITNESS
# FOR A PARTICULAR PURPOSE.  See the GNU Lesser General Public License for more
# details.
#
#############################################################################*/
__author__ = "V.A. Sole - ESRF Data Analysis"
__license__ = "LGPL"
__doc__ = """
Matplotlib Plot backend.
"""
import numpy as np
from matplotlib import cbook

import numpy
from numpy import vstack as numpyvstack
import sys
from .. import PlotBackend
from matplotlib import cm
from matplotlib.font_manager import FontProperties
# This should be independent of Qt
if "tk" in sys.argv:
    if sys.version < '3.0':
        import Tkinter as Tk
    else:
        import tkinter as Tk
else:
    from PyQt4 import QtCore, QtGui
if ("PyQt4" in sys.modules) or ("PySide" in sys.modules): 
    from matplotlib.backends.backend_qt4agg import FigureCanvasQTAgg as FigureCanvas
    TK = False
    QT = True
elif ("Tkinter" in sys.modules) or ("tkinter") in sys.modules:
    TK = True
    QT = False
    from matplotlib.backends.backend_tkagg import FigureCanvasTkAgg as FigureCanvas
from matplotlib.figure import Figure
import matplotlib.patches as patches
Rectangle = patches.Rectangle
Polygon = patches.Polygon
from matplotlib.lines import Line2D
from matplotlib.text import Text
from matplotlib.image import AxesImage, NonUniformImage
from matplotlib.colors import LinearSegmentedColormap, LogNorm, Normalize
from matplotlib.container import BarContainer
import time

DEBUG = 0

class ModestImage(AxesImage):
    """

Customization of https://github.com/ChrisBeaumont/ModestImage to allow
extent support.

Computationally modest image class.

ModestImage is an extension of the Matplotlib AxesImage class
better suited for the interactive display of larger images. Before
drawing, ModestImage resamples the data array based on the screen
resolution and view window. This has very little affect on the
appearance of the image, but can substantially cut down on
computation since calculations of unresolved or clipped pixels
are skipped.

The interface of ModestImage is the same as AxesImage. However, it
does not currently support setting the 'extent' property. There
may also be weird coordinate warping operations for images that
I'm not aware of. Don't expect those to work either.
"""
    def __init__(self, *args, **kwargs):
        self._full_res = None
        self._sx, self._sy = None, None
        self._bounds = (None, None, None, None)
        super(ModestImage, self).__init__(*args, **kwargs)
        if 'extent' in kwargs and kwargs['extent'] is not None:
            self.set_extent(kwargs['extent'])
        else:
            self._origExtent = None

    def set_extent(self, extent):
        super(ModestImage, self).set_extent(extent)
        self._origExtent = self.get_extent()
        

    def set_data(self, A):
        """
        Set the image array

        ACCEPTS: numpy/PIL Image A
        """
            
        self._full_res = A
        self._A = A

        if self._A.dtype != np.uint8 and not np.can_cast(self._A.dtype,
                                                         np.float):
            raise TypeError("Image data can not convert to float")

        if (self._A.ndim not in (2, 3) or
            (self._A.ndim == 3 and self._A.shape[-1] not in (3, 4))):
            raise TypeError("Invalid dimensions for image data")

        self._imcache =None
        self._rgbacache = None
        self._oldxslice = None
        self._oldyslice = None
        self._sx, self._sy = None, None

    def get_array(self):
        """Override to return the full-resolution array"""
        return self._full_res

    def _scale_to_res(self):
        """ Change self._A and _extent to render an image whose
resolution is matched to the eventual rendering."""

        #extent has to be set BEFORE set_data
        if self._origExtent is None:
            if self.origin == "upper":
                self._origExtent = 0, self._full_res.shape[1], \
                                    self._full_res.shape[0], 0
            else:
                self._origExtent = 0, self._full_res.shape[1], \
                                    0, self._full_res.shape[0]

        if self.origin == "upper":
            origXMin, origXMax, origYMax, origYMin =\
                           self._origExtent[0:4]
        else:
            origXMin, origXMax, origYMin, origYMax =\
                           self._origExtent[0:4]
        ax = self.axes
        ext = ax.transAxes.transform([1, 1]) - ax.transAxes.transform([0, 0])
        #print("PIXELS H = ", ext[0], "PIXELS V = ", ext[1])
        xlim, ylim = ax.get_xlim(), ax.get_ylim()
        xlim = max(xlim[0], origXMin), min(xlim[1], origXMax)
        ylim = max(ylim[0], origYMin), min(ylim[1], origYMax)
        #print("AXES LIMITS X", xlim)
        #print("AXES LIMITS Y", ylim)
        #print("THOSE LIMITS ARE TO BE COMPARED WITH THE EXTENT")
        #print("IN ORDER TO KNOW WHAT IT IS LIMITING THE DISPLAY")
        #print("IF THE AXES OR THE EXTENT")
        dx, dy = xlim[1] - xlim[0], ylim[1] - ylim[0]

        y0 = max(0, ylim[0] - 5)
        y1 = min(self._full_res.shape[0], ylim[1] + 5)
        x0 = max(0, xlim[0] - 5)
        x1 = min(self._full_res.shape[1], xlim[1] + 5)
        y0, y1, x0, x1 = map(int, [y0, y1, x0, x1])

        sy = int(max(1, min((y1 - y0) / 5., np.ceil(dy / ext[1]))))
        sx = int(max(1, min((x1 - x0) / 5., np.ceil(dx / ext[0]))))

        # have we already calculated what we need?
        if sx >= self._sx and sy >= self._sy and \
            x0 >= self._bounds[0] and x1 <= self._bounds[1] and \
            y0 >= self._bounds[2] and y1 <= self._bounds[3]:
            return

        self._A = self._full_res[y0:y1:sy, x0:x1:sx]
        self._A = cbook.safe_masked_invalid(self._A)
        x1 = x0 + self._A.shape[1] * sx
        y1 = y0 + self._A.shape[0] * sy

        self.set_extent([x0 - .5, x1 - .5, y0 - .5, y1 - .5])
        self._sx = sx
        self._sy = sy
        self._bounds = (x0, x1, y0, y1)
        self.changed()

    def draw(self, renderer, *args, **kwargs):
        self._scale_to_res()
        super(ModestImage, self).draw(renderer, *args, **kwargs)

class MatplotlibGraph(FigureCanvas):
    def __init__(self, parent=None, **kw):
        #self.figure = Figure(figsize=size, dpi=dpi) #in inches
        self.fig = Figure()
        if TK:
            self._canvas = FigureCanvas.__init__(self, self.fig, master=parent)
        else:
            self._canvas = FigureCanvas.__init__(self, self.fig)
            # get the default widget color
            color = self.palette().color(self.backgroundRole())
            color = "#%x" % color.rgb()
            if len(color) == 9:
                color = "#" + color[3:]
            #self.fig.set_facecolor(color)
            self.fig.set_facecolor("w")
            # that's it
        if 1:
            #this almost works
            """
        def twinx(self):
            call signature::

              ax = twinx()

            create a twin of Axes for generating a plot with a sharex
            x-axis but independent y axis.  The y-axis of self will have
            ticks on left and the returned axes will have ticks on the
            right
            ax2 = self.fig.add_axes(self.get_position(True), sharex=self,
                frameon=False)
            ax2.yaxis.tick_right()
            ax2.yaxis.set_label_position('right')
            ax2.yaxis.set_offset_position('right')
            self.ax.yaxis.tick_left()
            ax2.xaxis.set_visible(False)
            return ax2
            """
            self.ax = self.fig.add_axes([.15, .15, .75, .75], label="left")
            self.ax2 = self.ax.twinx()
            self.ax2.set_label("right")

            # critical for picking!!!!
            self.ax2.set_zorder(0)
            self.ax2.set_autoscaley_on(True)
            self.ax.set_zorder(1)
            #this works but the figure color is left
            self.ax.set_axis_bgcolor('none')
            self.fig.sca(self.ax)
        else:
            #this almost works
            self.ax2 = self.fig.add_axes([.15, .15, .75, .75],
                                         axisbg="w",
                                         label="right",
                                         frameon=False)
            self.ax = self.fig.add_axes(self.ax2.get_position(),
                                        sharex=self.ax2,
                                        label="left",
                                        frameon=True)
            self.ax2.yaxis.tick_right()
            self.ax2.xaxis.set_visible(False)
            self.ax2.yaxis.set_label_position('right')
            self.ax2.yaxis.set_offset_position('right')
            self.ax.set_axis_bgcolor('none')

        # this respects aspect size
        # self.ax = self.fig.add_subplot(111, aspect='equal')
        # This should be independent of Qt
        if "PyQt4" in sys.modules or "PySide" in sys.modules:
            FigureCanvas.setSizePolicy(self,
                                   QtGui.QSizePolicy.Expanding,
                                   QtGui.QSizePolicy.Expanding)

        self.__lastMouseClick = ["middle", time.time()]
        self.__zooming = False
        self.__picking = False
        self._zoomStack = []
        self.xAutoScale = True
        self.yAutoScale = True

        #info text
        self._infoText = None

        #drawingmode handling
        self.setDrawModeEnabled(False)
        self.__drawModeList = ['line', 'hline', 'vline', 'rectangle', 'polygon']
        self.__drawing = False
        self._drawingPatch = None
        self._drawModePatch = 'line'

        #event handling
        self._callback = self._dummyCallback
        self._x0 = None
        self._y0 = None
        self._zoomRectangle = None
        self.fig.canvas.mpl_connect('button_press_event',
                                    self.onMousePressed)
        self.fig.canvas.mpl_connect('button_release_event',
                                    self.onMouseReleased)
        self.fig.canvas.mpl_connect('motion_notify_event',
                                    self.onMouseMoved)
        self.fig.canvas.mpl_connect('pick_event',
                                    self.onPick)

    def _dummyCallback(self, ddict):
        if DEBUG:
            print(ddict)

    def setCallback(self, callbackFuntion):
        self._callback = callbackFuntion

    def onPick(self, event):
        # Unfortunately only the artists on the top axes
        # can be picked -> A legend handling widget is
        # needed
        middleButton = 2
        rightButton = 3
        button = event.mouseevent.button 
        if button == middleButton:
            # do nothing with the midle button
            return
        elif button == rightButton:
            button = "right"
        else:
            button = "left"
        if self._drawModeEnabled:
            # forget about picking or zooming
            # should one disconnect when setting the mode?
            return
        self.__picking = False
        self._pickingInfo = {}
        if isinstance(event.artist, Line2D):
            # we only handle curves and markers for the time being
            self.__picking = True
            artist = event.artist
            label = artist.get_label()
            ind = event.ind
            #xdata = thisline.get_xdata()
            #ydata = thisline.get_ydata()
            #print('onPick line:', zip(numpy.take(xdata, ind),
            #                           numpy.take(ydata, ind)))
            self._pickingInfo['artist'] = artist
            self._pickingInfo['event_ind'] = ind
            if label.startswith("__MARKER__"):
                label = label[10:]
                self._pickingInfo['type'] = 'marker' 
                self._pickingInfo['label'] = label
                if 'draggable' in artist._plot_options:
                    self._pickingInfo['draggable'] = True
                else:
                    self._pickingInfo['draggable'] = False
                if 'selectable' in artist._plot_options:
                    self._pickingInfo['selectable'] = True
                else:
                    self._pickingInfo['selectable'] = False
                self._pickingInfo['infoText'] = artist._infoText
            else:
                self._pickingInfo['type'] = 'curve' 
                self._pickingInfo['label'] = label
                self._pickingInfo['artist'] = artist
                xdata = artist.get_xdata()
                ydata = artist.get_ydata()
                self._pickingInfo['xdata'] = xdata[ind]
                self._pickingInfo['ydata'] = ydata[ind]
                self._pickingInfo['infoText'] = None
            if self._pickingInfo['infoText'] is None:
                if self._infoText is None:
                    self._infoText = self.ax.text(event.mouseevent.xdata,
                                                  event.mouseevent.ydata,
                                                  label)
                else:
                    self._infoText.set_position((event.mouseevent.xdata,
                                                event.mouseevent.ydata))
                    self._infoText.set_text(label)
                self._pickingInfo['infoText'] = self._infoText
            self._pickingInfo['infoText'].set_visible(True)
            if DEBUG:
                print("%s %s selected" % (self._pickingInfo['type'].upper(),
                                          self._pickingInfo['label']))
        elif isinstance(event.artist, Rectangle):
            patch = event.artist
            print('onPick patch:', patch.get_path())
        elif isinstance(event.artist, Text):
            text = event.artist
            print('onPick text:', text.get_text())
        elif isinstance(event.artist, AxesImage):
            self.__picking = True
            artist = event.artist
            #print dir(artist)
            self._pickingInfo['artist'] = artist
            #self._pickingInfo['event_ind'] = ind
            label = artist.get_label()
            self._pickingInfo['type'] = 'image' 
            self._pickingInfo['label'] = label
            self._pickingInfo['draggable'] = False
            self._pickingInfo['selectable'] = False
            if hasattr(artist, "_plot_options"):
                if 'draggable' in artist._plot_options:
                    self._pickingInfo['draggable'] = True
                else:
                    self._pickingInfo['draggable'] = False
                if 'selectable' in artist._plot_options:
                    self._pickingInfo['selectable'] = True
                else:
                    self._pickingInfo['selectable'] = False
        else:
            print("unhandled", event.artist)

    def setDrawModeEnabled(self, flag=True, shape="polygon", label=None, **kw):
        if flag:
            shape = shape.lower()
            if shape not in self.__drawModeList:
                self._drawModeEnabled = False
                raise ValueError("Unsupported shape %s" % shape)
            else:
                self._drawModeEnabled = True
                self.setZoomModeEnabled(False)
                self._drawModePatch = shape
            self._drawingParameters = kw
            self._drawingParameters['shape'] = shape
            self._drawingParameters['label'] = label
        else:
            self._drawModeEnabled = False

    def setZoomModeEnabled(self, flag=True):
        if flag:
            self._zoomEnabled = True
            self.setDrawModeEnabled(False)
        else:
            self._zoomEnabled = False

    def isZoomModeEnabled(self):
        return self._zoomEnabled

    def isDrawModeEnabled(self):
        return self._drawModeEnabled

    def getDrawMode(self):
        if self.isDrawModeEnabled():
            return self._drawingParameters
        else:
            return None

    def onMousePressed(self, event):
        if DEBUG:
            print("onMousePressed, event = ",event.xdata, event.ydata)
            print("Mouse button = ", event.button)
        if event.inaxes != self.ax:
            if DEBUG:
                print("RETURNING")
            return        
        button = event.button
        leftButton = 1
        middleButton = 2
        rightButton = 3
        if button == middleButton:
            # do nothing with the middle button
            return

        self._x0 = event.xdata
        self._y0 = event.ydata
        self._x0Pixel = event.x
        self._y0Pixel = event.y
        self._x1 = event.xdata
        self._y1 = event.ydata
        self._x1Pixel = event.x
        self._y1Pixel = event.y
        
        self.__movingMarker = 0
        # picking handling
        if self.__picking:
            if DEBUG:
                print("PICKING, Ignoring zoom")
            self.__zooming = False
            self.__drawing = False
            self.__markerMoving = False
            if self._pickingInfo['type'] == "marker":
                if button == rightButton:
                    # only selection or movement
                    self._pickingInfo = {}
                    return
                artist = self._pickingInfo['artist']
                if button == leftButton:
                    if self._pickingInfo['draggable']:
                        self.__markerMoving = True
                    if 'xmarker' in artist._plot_options:
                        artist.set_xdata(event.xdata)
                    elif 'ymarker' in artist._plot_options:
                        artist.set_ydata(event.ydata)
                    else:
                        artist.set_xdata(event.xdata)
                        artist.set_ydata(event.ydata)
                    self.fig.canvas.draw()
                    ddict = {}
                    if self.__markerMoving:
                        ddict['event'] = "markerMoving"
                    else:
                        ddict['event'] = "markerClicked"
                    ddict['label'] = self._pickingInfo['label']
                    ddict['type'] = self._pickingInfo['type']
                    ddict['draggable'] = self._pickingInfo['draggable']
                    ddict['selectable'] = self._pickingInfo['selectable']
                    ddict['x'] = self._x0
                    ddict['y'] = self._y0
                    ddict['xpixel'] = self._x0Pixel
                    ddict['ypixel'] = self._y0Pixel
                    ddict['xdata'] = artist.get_xdata()
                    ddict['ydata'] = artist.get_ydata()
                    if button == leftButton:
                        ddict['button'] = "left"
                    else:
                        ddict['button'] = "right"
                    self._callback(ddict)
                return
            elif self._pickingInfo['type'] == "curve":
                ddict = {}
                ddict['event'] = "curveClicked"
                #ddict['event'] = "legendClicked"
                ddict['label'] = self._pickingInfo['label']
                ddict['type'] = self._pickingInfo['type']
                ddict['x'] = self._x0
                ddict['y'] = self._y0
                ddict['xpixel'] = self._x0Pixel
                ddict['ypixel'] = self._y0Pixel
                ddict['xdata'] = self._pickingInfo['xdata']
                ddict['ydata'] = self._pickingInfo['ydata']
                if button == leftButton:
                    ddict['button'] = "left"
                else:
                    ddict['button'] = "right"
                self._callback(ddict)
                return
            elif self._pickingInfo['type'] == "image":
                artist = self._pickingInfo['artist']
                ddict = {}
                ddict['event'] = "imageClicked"
                #ddict['event'] = "legendClicked"
                ddict['label'] = self._pickingInfo['label']
                ddict['type'] = self._pickingInfo['type']
                ddict['x'] = self._x0
                ddict['y'] = self._y0
                ddict['xpixel'] = self._x0Pixel
                ddict['ypixel'] = self._y0Pixel
                xScale = artist._plot_info['xScale']
                yScale = artist._plot_info['yScale']
                col = (ddict['x'] - xScale[0])/float(xScale[1])
                row = (ddict['y'] - yScale[0])/float(yScale[1])
                ddict['row'] = int(row)
                ddict['col'] = int(col)
                if button == leftButton:
                    ddict['button'] = "left"
                else:
                    ddict['button'] = "right"
                self.__picking = False
                self._callback(ddict)

        self.__time0 = -1.0
        if event.button == rightButton:
            #right click
            self.__zooming = False
            if self._drawingPatch is not None:
                self._emitDrawingSignal("drawingFinished")
            return

        self.__time0 = time.time()
        self.__zooming = self._zoomEnabled
        self._zoomRect = None
        self._xmin, self._xmax  = self.ax.get_xlim()
        self._ymin, self._ymax  = self.ax.get_ylim()
        if self.ax.get_aspect() != 'auto':
            self._ratio = (self._ymax - self._ymin) / (self._xmax - self._xmin)

        self.__drawing = self._drawModeEnabled
            
    def onMouseMoved(self, event):
        if DEBUG:
            print("onMouseMoved, event = ",event.xdata, event.ydata)
        if event.inaxes != self.ax:
            if DEBUG:
                print("RETURNING")
            return

        button = event.button
        if button == 1:
            button = "left"
        elif button == 2:
            button = "middle"
        elif button == 3:
            button = "right"
        else:
            button = None
        #as default, export the mouse in graph coordenates
        self._x1 = event.xdata
        self._y1 = event.ydata
        self._x1Pixel = event.x
        self._y1Pixel = event.y
        ddict= {'event':'mouseMoved',
              'x':self._x1,
              'y':self._y1,
              'xpixel':self._x1Pixel,
              'ypixel':self._y1Pixel,
              'button':button,
              }
        self._callback(ddict)
        # should this be made by Plot1D with the previous call???
        # The problem is Plot1D does not know if one is zooming or drawing
        if not (self.__zooming or self.__drawing or self.__picking):
            # this corresponds to moving without click
            marker = None
            for artist in self.ax.lines:
                if marker is not None:
                    break
                label = artist.get_label()
                if label.startswith("__MARKER__"):
                    #data = artist.get_xydata()[0:1]
                    x, y = artist.get_xydata()[-1]
                    pixels = self.ax.transData.transform(numpyvstack([x,y]).T)
                    xPixel, yPixels = pixels.T
                    if 'xmarker' in artist._plot_options:
                        if abs(xPixel-event.x) < 5:
                            marker = artist
                    elif 'ymarker' in artist._plot_options:
                        if abs(yPixel-event.y) < 5:
                            marker = artist
                    elif (abs(xPixel-event.x) < 5) and \
                         (abs(yPixel-event.y) < 5):
                            marker = artist
            if QT:
                oldShape = self.cursor().shape()
                if oldShape not in [QtCore.Qt.SizeHorCursor,
                                QtCore.Qt.SizeVerCursor,
                                QtCore.Qt.PointingHandCursor,
                                QtCore.Qt.OpenHandCursor,
                                QtCore.Qt.SizeAllCursor]:
                    self._originalCursorShape = oldShape
            if marker is not None:
                ddict = {}
                ddict['event'] = 'hover'
                ddict['type'] = 'marker' 
                ddict['label'] = marker.get_label()[10:]
                if 'draggable' in marker._plot_options:
                    ddict['draggable'] = True
                    if QT:
                        self.setCursor(QtGui.QCursor(QtCore.Qt.SizeHorCursor))
                else:
                    ddict['draggable'] = False
                if 'selectable' in marker._plot_options:
                    ddict['selectable'] = True
                    if QT:
                        self.setCursor(QtGui.QCursor(QtCore.Qt.PointingHandCursor))
                else:
                    ddict['selectable'] = False
                ddict['x'] = self._x1
                ddict['y'] = self._y1
                ddict['xpixel'] = self._x1Pixel,
                ddict['ypixel'] = self._y1Pixel
                self._callback(ddict)
            elif QT:
                if self._originalCursorShape in [QtCore.Qt.SizeHorCursor,
                                QtCore.Qt.SizeVerCursor,
                                QtCore.Qt.PointingHandCursor,
                                QtCore.Qt.OpenHandCursor,
                                QtCore.Qt.SizeAllCursor]:
                    self.setCursor(QtGui.QCursor(QtCore.Qt.ArrowCursor))
                else:
                    self.setCursor(QtGui.QCursor(self._originalCursorShape))
            return
        if self.__picking:
            if self.__markerMoving:
                artist = self._pickingInfo['artist']
                infoText = self._pickingInfo['infoText']
                if 'xmarker' in artist._plot_options:
                    artist.set_xdata(event.xdata)
                    ymin, ymax = self.ax.get_ylim()
                    delta = abs(ymax - ymin)
                    ymax = max(ymax, ymin) - 0.005 * delta
                    infoText.set_position((event.xdata, ymax))
                elif 'ymarker' in artist._plot_options:
                    artist.set_ydata(event.ydata)
                    infoText.set_position((event.xdata, event.ydata))
                else:
                    artist.set_xdata(event.xdata)
                    artist.set_ydata(event.ydata)
                self.fig.canvas.draw()
                ddict = {}
                ddict['event'] = "markerMoving"
                ddict['button'] = "left"
                ddict['label'] = self._pickingInfo['label']
                ddict['type'] = self._pickingInfo['type']
                ddict['draggable'] = self._pickingInfo['draggable']
                ddict['selectable'] = self._pickingInfo['selectable']
                ddict['x'] = self._x1
                ddict['y'] = self._y1
                ddict['xpixel'] = self._x1Pixel,
                ddict['ypixel'] = self._y1Pixel
                self._callback(ddict)
            return
        if (not self.__zooming) and (not self.__drawing):
            return

        if self._x0 is None:
            return
        
        if self.__zooming or \
           (self.__drawing and (self._drawModePatch == 'rectangle')):
            if self._x1 < self._xmin:
                self._x1 = self._xmin
            elif self._x1 > self._xmax:
                self._x1 = self._xmax
     
            if self._y1 < self._ymin:
                self._y1 = self._ymin
            elif self._y1 > self._ymax:
                self._y1 = self._ymax
     
            if self._x1 < self._x0:
                x = self._x1
                w = self._x0 - self._x1
            else:
                x = self._x0
                w = self._x1 - self._x0
            if self._y1 < self._y0:
                y = self._y1
                h = self._y0 - self._y1
            else:
                y = self._y0
                h = self._y1 - self._y0
            if w == 0:
                return
            if (not self.__drawing) and (self.ax.get_aspect() != 'auto'):
                if (h / w) > self._ratio:
                    h = w * self._ratio
                else:
                    w = h / self._ratio
                if self._x1 > self._x0:
                    x = self._x0
                else:
                    x = self._x0 - w
                if self._y1 > self._y0:
                    y = self._y0
                else:
                    y = self._y0 - h

            if self.__zooming:
                if self._zoomRectangle is None:
                    self._zoomRectangle = Rectangle(xy=(x,y),
                                                   width=w,
                                                   height=h,
                                                   fill=False)
                    self.ax.add_patch(self._zoomRectangle)
                else:
                    self._zoomRectangle.set_bounds(x, y, w, h)
                    #self._zoomRectangle._update_patch_transform()
                self.fig.canvas.draw()
                return
            else:
                if self._drawingPatch is None:
                    self._drawingPatch = Rectangle(xy=(x,y),
                                                   width=w,
                                                   height=h,
                                                   fill=False)
                    self._drawingPatch.set_hatch('.')
                    self.ax.add_patch(self._drawingPatch)                    
                else:
                    self._drawingPatch.set_bounds(x, y, w, h)
                    #self._zoomRectangle._update_patch_transform()
        if self.__drawing:
            if self._drawingPatch is None:
                self._mouseData = numpy.zeros((2,2), numpy.float32)
                self._mouseData[0,0] = self._x0
                self._mouseData[0,1] = self._y0
                self._mouseData[1,0] = self._x1
                self._mouseData[1,1] = self._y1
                self._drawingPatch = Polygon(self._mouseData,
                                             closed=True,
                                             fill=False)
                self.ax.add_patch(self._drawingPatch)
            elif self._drawModePatch == 'rectangle':
                # already handled, just for compatibility
                self._mouseData = numpy.zeros((2,2), numpy.float32)
                self._mouseData[0,0] = self._x0
                self._mouseData[0,1] = self._y0
                self._mouseData[1,0] = self._x1
                self._mouseData[1,1] = self._y1
            elif self._drawModePatch == 'line':
                self._mouseData[1,0] = self._x1
                self._mouseData[1,1] = self._y1
            elif self._drawModePatch == 'hline':
                print("TODO: Use hline with a particular label?")
                self._mouseData[1,0] = self._x1
                self._mouseData[1,1] = self._y1
            elif self._drawModePatch == 'vline':
                print("TODO: Use vline with a particular label?")
                self._mouseData[1,0] = self._x1
                self._mouseData[1,1] = self._y1
                self._drawingPatch.set_xy(self._mouseData)
            elif self._drawModePatch == 'polygon':
                self._mouseData[-1,0] = self._x1
                self._mouseData[-1,1] = self._y1
                self._drawingPatch.set_xy(self._mouseData)
                self._drawingPatch.set_hatch('/')
                self._drawingPatch.set_closed(True)
            self.fig.canvas.draw()
        
    def onMouseReleased(self, event):
        if DEBUG:
            print("onMouseReleased, event = ",event.xdata, event.ydata)
        if self._infoText in self.ax.texts:
            self._infoText.set_visible(False)
        if self.__picking:
            self.__picking = False
            if self.__markerMoving:
                self.__markerMoving = False
                artist = self._pickingInfo['artist']
                ddict = {}
                ddict['event'] = "markerMoved"
                ddict['label'] = self._pickingInfo['label']
                ddict['type'] = self._pickingInfo['type']
                ddict['draggable'] = self._pickingInfo['draggable']
                ddict['selectable'] = self._pickingInfo['selectable']
                # use this and not the current mouse position because
                # it has to agree with the marker position
                ddict['x'] = artist.get_xdata()
                ddict['y'] = artist.get_ydata()
                ddict['xdata'] = artist.get_xdata()
                ddict['ydata'] = artist.get_ydata()
                self._callback(ddict)
            return

        if not hasattr(self, "__zoomstack"):
            self.__zoomstack = []

        if event.button == 3:
            #right click
            if self.__drawing:
                self.__drawing = False
                #self._drawingPatch = None
                ddict = {}
                ddict['event'] = 'drawingFinished'
                ddict['type']  = '%s' % self._drawModePatch
                ddict['data']  = self._mouseData * 1
                self._emitDrawingSignal(event='drawingFinished')
                return

            self.__zooming = False
            if len(self._zoomStack):
                xmin, xmax, ymin, ymax = self._zoomStack.pop()
                self.setLimits(xmin, xmax, ymin, ymax)
                self.draw()

        if self.__drawing and (self._drawingPatch is not None):
            nrows, ncols = self._mouseData.shape
            if self._drawModePatch in ['polygon']:
                self._mouseData = numpy.resize(self._mouseData, (nrows+1,2))
            self._mouseData[-1,0] = self._x1
            self._mouseData[-1,1] = self._y1
            self._drawingPatch.set_xy(self._mouseData)
            if self._drawModePatch not in ['polygon']:
                self._emitDrawingSignal("drawingFinished")

        if self._x0 is None:
            if event.inaxes != self.ax:
                if DEBUG:
                    print("on MouseReleased RETURNING")
            else:
                print("How can it be here???")
            return

        if self._zoomRectangle is None:
            currentTime = time.time() 
            deltaT =  currentTime - self.__time0
            if (deltaT < 0.1) or (self.__time0 < 0) or (not self.__zooming):
                # single or double click, no zooming
                self.__zooming = False
                ddict = {'x':event.xdata,
                         'y':event.ydata,
                         'xpixel':event.x,
                         'ypixel':event.y}
                leftButton = 1
                middleButton = 2
                rightButton = 3
                button = event.button
                if button == rightButton:
                    ddict['button'] = "right"
                elif button == middleButton:
                    ddict['button'] = "middle"
                else:
                    ddict['button'] = "left"
                if (button == self.__lastMouseClick[0]) and\
                   ((currentTime - self.__lastMouseClick[1]) < 0.6):
                    ddict['event'] = "mouseDoubleCliked"
                else:
                    ddict['event'] = "mouseClicked"
                self.__lastMouseClick = [button, time.time()]
                self._callback(ddict)
                return

        if self._zoomRectangle is not None:
            x, y = self._zoomRectangle.get_xy()
            w = self._zoomRectangle.get_width()
            h = self._zoomRectangle.get_height()
            self._zoomRectangle.remove()
            self._x0 = None
            self._y0 = None
            self._zoomRectangle = None
            xmin, xmax = self.ax.get_xlim()
            ymin, ymax = self.ax.get_ylim()
            self._zoomStack.append((xmin, xmax, ymin, ymax))
            self.setLimits(x, x+w, y, y+h)
            self.draw()

    def _emitDrawingSignal(self, event="drawingFinished"):
        ddict = {}
        ddict['event'] = event
        ddict['type'] = '%s' % self._drawModePatch
        #ddict['xdata'] = numpy.array(self._drawingPatch.get_x())
        #ddict['ydata'] = numpy.array(self._drawingPatch.get_y())
        #print(dir(self._drawingPatch))
        a = self._drawingPatch.get_xy()
        ddict['points'] = numpy.array(a)
        ddict['xdata'] = ddict['points'][:, 0]
        ddict['ydata'] = ddict['points'][:, 1]
        #print(numpyvstack(a))
        #pixels = self.ax.transData.transform(numpyvstack(a).T)
        #xPixel, yPixels = pixels.T
        if self._drawModePatch in ["rectangle", "circle"]:
            # we need the rectangle containing it
            ddict['x'] = ddict['points'][:, 0].min()
            ddict['y'] = ddict['points'][:, 1].min()
            ddict['width'] = self._drawingPatch.get_width()
            ddict['height'] = self._drawingPatch.get_height()
        elif self._drawModePatch in ["ellipse"]:
            #we need the rectangle but given the four corners
            pass
        if event == "drawingFinished":
            ddict['parameters'] = {}
            for key in self._drawingParameters.keys():
                ddict['parameters'][key] = self._drawingParameters[key]
            self.__drawingParameters = None
            self.__drawing = False
            self._drawingPatch.remove()
            self._drawingPatch = None
            self.draw()
        self._callback(ddict)

    def setLimits(self, xmin, xmax, ymin, ymax):
        self.ax.set_xlim(xmin, xmax)
        self.ax.set_ylim(ymin, ymax)
        # Next line forces a square display region
        #self.ax.set_aspect((xmax-xmin)/float(ymax-ymin))
        self.xmin = xmin
        self.xmax = xmax
        self.ymin = ymin
        self.ymax = ymax
        self.limitsSet = True
        #self.draw()

    def resetZoom(self):
        xmin, xmax, ymin, ymax = self.getDataLimits('left')
        xmin2, xmax2, ymin2, ymax2 = self.getDataLimits('right')
        #self.ax2.set_ylim(ymin2, ymax2)
        if (xmin2 != 0) or (xmax2 != 1):
            xmin = min(xmin, xmin2)
            xmax = max(xmax, xmax2)
        self.setLimits(xmin, xmax, ymin, ymax)
        #self.ax2.set_autoscaley_on(True)
        self._zoomStack = []

    def getDataLimits(self, axesLabel='left'):
        if axesLabel == 'right':
            axes = self.ax2
        else:
            axes = self.ax
        if DEBUG:
            print("CALCULATING limits ", axes.get_label())
        xmin = None
        for line2d in axes.lines:
            if hasattr(line2d, "_plot_info"):
                if line2d._plot_info.get("axes", "left") != axesLabel:
                    continue
            label = line2d.get_label()
            print(label)
            if label.startswith("__MARKER__"):
                #it is a marker
                continue
            x = line2d.get_xdata()
            y = line2d.get_ydata()
            if not len(x) or not len(y):
                continue
            if xmin is None:
                xmin = x.min()
                xmax = x.max()
                ymin = y.min()
                ymax = y.max()
                continue
            xmin = min(xmin, x.min())
            xmax = max(xmax, x.max())
            ymin = min(ymin, y.min())
            ymax = max(ymax, y.max())

        for artist in axes.images:
            x0, x1, y0, y1 = artist.get_extent()
            if (xmin is None):
                xmin = x0
                xmax = x1
                ymin = min(y0, y1)
                ymax = max(y0, y1)
            xmin = min(xmin, x0)
            xmax = max(xmax, x1)
            ymin = min(ymin, y0)
            ymax = max(ymax, y1)

        for artist in axes.artists:
            label = artist.get_label()
            if label.startswith("__IMAGE__"):
                x0, x1, y0, y1 = artist.get_extent()
                if (xmin is None):
                    xmin = x0
                    xmax = x1
                    ymin = min(y0, y1)
                    ymax = max(y0, y1)
                ymin = min(ymin, y0, y1)
                ymax = max(ymax, y1, y0)
                xmin = min(xmin, x0)
                xmax = max(xmax, x1)

        if xmin is None:
            xmin = 0
            xmax = 1
            ymin = 0
            ymax = 1

        xSize = float(xmax - xmin)
        ySize = float(ymax - ymin)
        A = self.ax.get_aspect()
        if A != 'auto':
            figW, figH = self.ax.get_figure().get_size_inches()
            figAspect = figH / figW

            #l, b, w, h = self.ax.get_position(original=True).bounds
            #box_aspect = figAspect * (h / float(w))
            
            #dataRatio = box_aspect / A
            dataRatio = (ySize / xSize) * A

            y_expander = dataRatio - figAspect
            # If y_expander > 0, the dy/dx viewLim ratio needs to increase
            if abs(y_expander) < 0.005:
                #good enough
                pass
            else:
                # this works for any data ratio
                if y_expander < 0:
                    #print("adjust_y")
                    deltaY = xSize * (figAspect / A) - ySize
                    yc = 0.5 * (ymin + ymax)
                    ymin = yc - (ySize + deltaY) * 0.5
                    ymax = yc + (ySize + deltaY) * 0.5
                else:
                    #print("ADJUST X")
                    deltaX = ySize * (A / figAspect) - xSize
                    xc = 0.5 * (xmin + xmax)
                    xmin = xc - (xSize + deltaX) * 0.5
                    xmax = xc + (xSize + deltaX) * 0.5
        if DEBUG:
            print("CALCULATED LIMITS = ", xmin, xmax, ymin, ymax)
        return xmin, xmax, ymin, ymax

class MatplotlibBackend(PlotBackend.PlotBackend):
    def __init__(self, parent=None, **kw):
       	#self.figure = Figure(figsize=size, dpi=dpi) #in inches
        self.graph = MatplotlibGraph(parent, **kw)
        self.ax2 = self.graph.ax2
        self.ax = self.graph.ax
        PlotBackend.PlotBackend.__init__(self, parent)
        self._parent = parent
        self._logX = False
        self._logY = False
        self.setZoomModeEnabled = self.graph.setZoomModeEnabled
        self.setDrawModeEnabled = self.graph.setDrawModeEnabled
        self.isZoomModeEnabled = self.graph.isZoomModeEnabled
        self.isDrawModeEnabled = self.graph.isDrawModeEnabled
        self.getDrawMode = self.graph.getDrawMode        
        self._oldActiveCurve = None
        self._oldActiveCurveLegend = None

    def addCurve(self, x, y, legend, info=None, replace=False, replot=True, **kw):
        """
        Add the 1D curve given by x an y to the graph.
        :param x: The data corresponding to the x axis
        :type x: list or numpy.ndarray
        :param y: The data corresponding to the y axis
        :type y: list or numpy.ndarray
        :param legend: The legend to be associated to the curve
        :type legend: string or None
        :param info: Dictionary of information associated to the curve
        :type info: dict or None
        :param replace: Flag to indicate if already existing curves are to be deleted
        :type replace: boolean default False
        :param replot: Flag to indicate plot is to be immediately updated
        :type replot: boolean default True
        :returns: The legend/handle used by the backend to univocally access it.
        """
        if replace:
            self.clearCurves()
        else:
            self.removeCurve(legend, replot=False)
        if info is None:
            info = {}
        color = info.get('plot_color', 'k')
        symbol = info.get('plot_symbol', None)
        brush = color
        style = info.get('plot_line_style', '-')
        linewidth = 1
        axesLabel = info.get('plot_yaxis', 'left')
<<<<<<< HEAD
        barPlot = info.get('plot_barplot', False)
        edgeColor = info.get('plot_barplot_edgecolor', 'red')
=======
        fill = info.get('plot_fill', False)
>>>>>>> d17341d1
        if axesLabel == "left":
            axes = self.ax
        else:
            axes = self.ax2
        if barPlot:
            # axes.bar(..) returns a container for a rectangle patches
            style = None # Linestyles like '-' are not recognized
            width = x[1]-x[0] # TODO: Need better estimate for width
            curveList = axes.bar( x, y, label=legend,
                                          linestyle=style,
                                          color=color,
                                          linewidth=linewidth,
                                          picker=3,
                                          align='center',
                                          width=width,
                                          edgecolor=edgeColor,
                                          **kw)
        elif self._logY:
            curveList = axes.semilogy( x, y, label=legend,
                                          linestyle=style,
                                          color=color,
                                          linewidth=linewidth,
                                          picker=3,
                                          **kw)
        else:
            curveList = axes.plot( x, y, label=legend,
                                      linestyle=style,
                                      color=color,
                                      linewidth=linewidth,
                                      picker=3,
                                      **kw)
<<<<<<< HEAD
        if isinstance(curveList, BarContainer):
            # Loop through container
            for artist in curveList:
                if hasattr(artist, 'set_marker'):
                    artist.set_marker(symbol)
                artist._plot_info = {'color':color,
                                              'linewidth':linewidth,
                                              'brush':brush,
                                              'style':style,
                                              'symbol':symbol,
                                              'label':legend,
                                              'axes':axesLabel}
                if self._oldActiveCurve in self.ax.lines:
                    if self._oldActiveCurve.get_label() == legend:
                        artist.set_color('k')
                elif self._oldActiveCurveLegend == legend:
                    artist.set_color('k')
                artist.set_axes(axes)
                artist.set_zorder(2)
        else:
            curveList[-1].set_marker(symbol)
            curveList[-1]._plot_info = {'color':color,
                                          'linewidth':linewidth,
                                          'brush':brush,
                                          'style':style,
                                          'symbol':symbol,
                                          'label':legend,
                                          'axes':axesLabel}
            if self._oldActiveCurve in self.ax.lines:
                if self._oldActiveCurve.get_label() == legend:
                    curveList[-1].set_color('k')
            elif self._oldActiveCurveLegend == legend:
=======
        # nice effects:
        #curveList[-1].set_drawstyle('steps-mid')
        if fill:
            axes.fill_between(x, 1.0e-8, y)
        #curveList[-1].set_fillstyle('bottom')
        curveList[-1].set_marker(symbol)
        curveList[-1]._plot_info = {'color':color,
                                      'linewidth':linewidth,
                                      'brush':brush,
                                      'style':style,
                                      'symbol':symbol,
                                      'label':legend,
                                      'axes':axesLabel,
                                      'fill':fill}
        if self._oldActiveCurve in self.ax.lines:
            if self._oldActiveCurve.get_label() == legend:
>>>>>>> d17341d1
                curveList[-1].set_color('k')
            curveList[-1].set_axes(axes)
            curveList[-1].set_zorder(2)
        if replot:
            self.replot()
        return curveList[-1]

    def clear(self):
        """
        Clear all curvers and other items from the plot
        """
        n = list(range(len(self.ax.lines)))
        n.reverse()
        for i in n:
            line2d = self.ax.lines[i]
            line2d.remove()
            del line2d
        self.ax.clear()

    def clearImages(self):
        n = list(range(len(self.ax.images)))
        n.reverse()
        for i in n:
            image = self.ax.images[i]
            image.remove()
            del image
            del self.ax.images[i]

        n = list(range(len(self.ax.artists)))
        n.reverse()
        for i in n:
            artist = self.ax.artists[i]
            label = artist.get_label()
            if label.startswith("__IMAGE__"):
                artist.remove()
                del artist

    def clearCurves(self):
        """
        Clear all curves from the plot. Not the markers!!
        """
        for axes in [self.ax, self.ax2]:
            n = list(range(len(axes.lines)))
            n.reverse()
            for i in n:
                line2d = axes.lines[i]
                label = line2d.get_label()
                if label.startswith("__MARKER__"):
                    #it is a marker
                    continue
                line2d.remove()
                del line2d

    def clearMarkers(self):
        """
        Clear all markers from the plot. Not the curves!!
        """
        for axes in [self.ax, self.ax2]:
            n = list(range(len(axes.lines)))
            n.reverse()
            for i in n:
                line2d = axes.lines[i]
                label = line2d.get_label()
                if label.startswith("__MARKER__"):
                    #it is a marker
                    line2d.remove()
                    del line2d

    def getGraphXLimits(self):
        """
        Get the graph X (bottom) limits.
        :return:  Minimum and maximum values of the X axis
        """
        return self.ax.get_xlim()

    def getGraphYLimits(self):
        """
        Get the graph Y (left) limits.
        :return:  Minimum and maximum values of the Y axis
        """
        return self.ax.get_ylim()

    def getWidgetHandle(self):
        """
        :return: Backend widget.
        """
        if hasattr(self.graph, "get_tk_widget"):
            return self.graph.get_tk_widget()
        else:
            return self.graph

    def insertMarker(self, x, y, label, color='k',
                      selectable=False, draggable=False,
                      **kw):
        """
        :param x: Horizontal position of the marker in graph coordenates
        :type x: float
        :param y: Vertical position of the marker in graph coordenates
        :type y: float
        :param label: Legend associated to the marker
        :type label: string
        :param color: Color to be used for instance 'blue', 'b', '#FF0000'
        :type color: string, default 'k' (black)
        :param selectable: Flag to indicate if the marker can be selected
        :type selectable: boolean, default False
        :param draggable: Flag to indicate if the marker can be moved
        :type draggable: boolean, default False
        :return: Handle used by the backend to univocally access the marker
        """
        print("MatplotlibBackend insertMarker not implemented")
        return label

    def insertXMarker(self, x, label,
                      color='k', selectable=False, draggable=False,
                      **kw):
        """
        :param x: Horizontal position of the marker in graph coordenates
        :type x: float
        :param label: Legend associated to the marker
        :type label: string
        :param color: Color to be used for instance 'blue', 'b', '#FF0000'
        :type color: string, default 'k' (black)
        :param selectable: Flag to indicate if the marker can be selected
        :type selectable: boolean, default False
        :param draggable: Flag to indicate if the marker can be moved
        :type draggable: boolean, default False
        :return: Handle used by the backend to univocally access the marker
        """
        #line = self.ax.axvline(x, picker=True)
        text = " " + label
        label = "__MARKER__" + label
        self.removeMarker(label, replot=False)
        if selectable or draggable:
            line = self.ax.axvline(x, label=label, color=color, picker=5)
        else:
            line = self.ax.axvline(x, label=label, color=color)
        if label is not None:
            ymin, ymax = self.getGraphYLimits()
            delta = abs(ymax - ymin)
            if ymin > ymax:
                ymax = ymin
            ymax -= 0.005 * delta
            line._infoText = self.ax.text(x, ymax, text,
                                          color=color,
                                          horizontalalignment='left',
                                          verticalalignment='top')
        #line.set_ydata(numpy.array([1.0, 10.], dtype=numpy.float32))
        line._plot_options = ["xmarker"]
        if selectable:
            line._plot_options.append('selectable')
        if draggable:
            line._plot_options.append('draggable')
        self.replot()
        return line
        
    def insertYMarker(self, y, label,
                      color='k', selectable=False, draggable=False,
                      **kw):
        """
        :param y: Vertical position of the marker in graph coordenates
        :type y: float
        :param label: Legend associated to the marker
        :type label: string
        :param color: Color to be used for instance 'blue', 'b', '#FF0000'
        :type color: string, default 'k' (black)
        :param selectable: Flag to indicate if the marker can be selected
        :type selectable: boolean, default False
        :param draggable: Flag to indicate if the marker can be moved
        :type draggable: boolean, default False
        :return: Handle used by the backend to univocally access the marker
        """
        label = "__MARKER__" + label 
        if selectable or draggable:
            line = self.ax.axhline(y, label=label, color=color, picker=5)
        else:
            line = self.ax.axhline(y, label=label, color=color)
        line._plot_options = ["ymarker"]
        if selectable:
            line._plot_options.append('selectable')
        if draggable:
            line._plot_options.append('draggable')
        return line

    def isXAxisAutoScale(self):
        if self._xAutoScale:
            return True
        else:
            return False

    def isYAxisAutoScale(self):
        if self._yAutoScale:
            return True
        else:
            return False

    def removeCurve(self, handle, replot=True):
        if hasattr(handle, "remove"):
            if handle in self.ax.lines:
                handle.remove()
        else:
            # we have received a legend!
            legend = handle
            handle = None
            for line2d in self.ax.lines:
                label = line2d.get_label()
                if label == legend:
                    handle = line2d
            if handle is None:
                for line2d in self.ax2.lines:
                    label = line2d.get_label()
                    if label == legend:
                        handle = line2d
            if handle is not None:
                handle.remove()
                del handle
        if replot:
            self.replot()

    def removeImage(self, handle, replot=True):
        if hasattr(handle, "remove"):
            if (handle in self.ax.images) or (handle in self.ax.artists):
                handle.remove()
        else:
            # we have received a legend!
            legend = handle
            handle = None
            for item in self.ax.artists:
                label = item.get_label()
                if label == ("__IMAGE__" + legend):
                    handle = item
            if handle is None:
                for item in self.ax.images:
                    label = item.get_label()
                    if label == legend:
                        handle = item                
            if handle is not None:
                handle.remove()
                del handle
        if replot:
            self.replot()

    def removeMarker(self, handle, replot=True):
        if hasattr(handle, "remove"):
            self._removeInfoText(handle)
            handle.remove()
            del handle
        else:
            # we have received a legend!
            legend = handle
            handle = None
            for line2d in self.ax.lines:
                label = line2d.get_label()
                if label == ("__MARKER__"+legend):
                    handle = line2d
            if handle is not None:
                self._removeInfoText(handle)
                handle.remove()
                del handle
        if replot:
            self.replot()

    def _removeInfoText(self, handle):
        if hasattr(handle, "_infoText"):
            t = handle._infoText
            handle._infoText = None
            t.remove()
            del t

    def resetZoom(self):
        """
        It should autoscale any axis that is in autoscale mode
        """
        xmin, xmax = self.getGraphXLimits()
        ymin, ymax = self.getGraphYLimits()
        xAuto = self.isXAxisAutoScale() 
        yAuto = self.isYAxisAutoScale()
        if xAuto and yAuto:
            self.graph.resetZoom()
        elif yAuto:
            self.graph.resetZoom()
            self.setGraphXLimits(xmin, xmax)
        elif xAuto:
            self.graph.resetZoom()
            self.setGraphYLimits(ymin, ymax)
        else:
            if DEBUG:
                print("Nothing to autoscale")
        #xmin2, xmax2, ymin2, ymax2 = self.graph.getDataLimits('right')
        #self.ax2.figure.sca(self.ax2)
        #self.ax2.set_ylim(10., 100.)
        #self.ax2.figure.sca(self.ax)
        self._zoomStack = []

        self.replot()
        return

    def replot(self):
        """
        Update plot
        """
        self.graph.draw()
        """
        if QT:
            w = self.getWidgetHandle()
            QtGui.qApp.postEvent(w, QtGui.QResizeEvent(w.size(),
                                                   w.size()))
        """
        return

    def setActiveCurve(self, legend, replot=True):
        if hasattr(legend, "_plot_info"):
            # we have received an actual item
            handle = legend
        else:
            # we have received a legend
            handle = None
            for line2d in self.ax.lines:
                label = line2d.get_label()
                if label.startswith("__MARKER__"):
                    continue
                if label == legend:
                    handle = line2d
                    axes = self.ax
                    break
            if handle is None:
                for line2d in self.ax2.lines:
                    label = line2d.get_label()
                    if label.startswith("__MARKER__"):
                        continue
                    if label == legend:
                        handle = line2d
                        axes = self.ax2
                        break
        if handle is not None:
            handle.set_color('k')
        else:
            raise KeyError("Curve %s not found" % legend)
        if self._oldActiveCurve in self.ax.lines:
            if self._oldActiveCurve._plot_info['label'] != legend:
                color = self._oldActiveCurve._plot_info['color']
                self._oldActiveCurve.set_color(color)
        elif self._oldActiveCurve in self.ax2.lines:
            if self._oldActiveCurve._plot_info['label'] != legend:
                color = self._oldActiveCurve._plot_info['color']
                self._oldActiveCurve.set_color(color)
        elif self._oldActiveCurveLegend is not None:
            if self._oldActiveCurveLegend != handle._plot_info['label']:
                done = False
                for line2d in self.ax.lines:
                    label = line2d.get_label()
                    if label == self._oldActiveCurveLegend:
                        color = line2d._plot_info['color']
                        line2d.set_color(color)
                        done = True
                        break
                if not done:
                    for line2d in self.ax2.lines:
                        label = line2d.get_label()
                        if label == self._oldActiveCurveLegend:
                            color = line2d._plot_info['color']
                            line2d.set_color(color)
                            break
        #update labels according to active curve???
        if hasattr(handle, "_plot_info"):
            xLabel = handle._plot_info.get("xlabel", None)
            yLabel = handle._plot_info.get("ylabel", None)
            if (xLabel is not None) and (yLabel is not None):
                axes.set_xlabel(xLabel)
                axes.set_ylabel(yLabel)
        self._oldActiveCurve = handle
        self._oldActiveCurveLegend = handle.get_label()
        if replot:
            self.replot()

    def setCallback(self, callbackFunction):
        self.graph.setCallback(callbackFunction)
        # Should I call the base to keep a copy?
        # It does not seem necessary since the graph will do it.

    def getGraphTitle(self):
        return self.ax.get_title()

    def getGraphXLabel(self):
        return self.ax.get_xlabel()

    def getGraphYLabel(self):
        return self.ax.get_ylabel()

    def setGraphTitle(self, title=""):
        self.ax.set_title(title)

    def setGraphXLabel(self, label="X"):
        self.ax.set_xlabel(label)
    
    def setGraphXLimits(self, xmin, xmax):
        self.ax.set_xlim(xmin, xmax)

    def setGraphYLabel(self, label="Y"):
        self.ax.set_ylabel(label)

    def setGraphYLimits(self, ymin, ymax):
        self.ax.set_ylim(ymin, ymax)

    def setXAxisAutoScale(self, flag=True):
        if flag:
            self._xAutoScale = True
        else:
            self._xAutoScale = False

    def setXAxisLogarithmic(self, flag):
        if flag:
            self._logX = True
            self.ax.set_xscale('log')
        else:
            self._logX = False
            self.ax.set_xscale('linear')

    def setYAxisAutoScale(self, flag=True):
        if flag:
            self._yAutoScale = True
        else:
            self._yAutoScale = False

    def setYAxisLogarithmic(self, flag):
        """
        :param flag: If True, the left axis will use a log scale
        :type flag: boolean
        """
        if flag:
            self._logY = True
            self.ax.set_yscale('log')
        else:
            self._logY = False
            self.ax.set_yscale('linear')

    def addImage(self, data, legend=None, info=None,
                    replace=True, replot=True,
                    xScale=None, yScale=None, z=0,
                    selectable=False, draggable=False,
                    colormap=None, **kw):
        """
        :param data: (nrows, ncolumns) data or (nrows, ncolumns, RGBA) ubyte array 
        :type data: numpy.ndarray
        :param legend: The legend to be associated to the curve
        :type legend: string or None
        :param info: Dictionary of information associated to the image
        :type info: dict or None
        :param replace: Flag to indicate if already existing images are to be deleted
        :type replace: boolean default True
        :param replot: Flag to indicate plot is to be immediately updated
        :type replot: boolean default True
        :param xScale: Two floats defining the x scale
        :type xScale: list or numpy.ndarray
        :param yScale: Two floats defining the y scale
        :type yScale: list or numpy.ndarray
        :param z: level at which the image is to be located (to allow overlays).
        :type z: A number bigger than or equal to zero (default)  
        :param selectable: Flag to indicate if the image can be selected
        :type selectable: boolean, default False
        :param draggable: Flag to indicate if the image can be moved
        :type draggable: boolean, default False
        :param colormap: Dictionary describing the colormap to use (or None)
        :type colormap: Dictionnary or None (default). Ignored if data is RGB(A)
        :returns: The legend/handle used by the backend to univocally access it.
        """
        # Non-uniform image
        #http://wiki.scipy.org/Cookbook/Histograms
        # Non-linear axes
        #http://stackoverflow.com/questions/11488800/non-linear-axes-for-imshow-in-matplotlib
        if replace:
            self.clearImages()
        else:
            # make sure we do not cummulate images with same name
            self.removeImage(legend, replot=False)

        if xScale is None:
            xScale = [0.0, 1.0]
        if yScale is None:
            yScale = [0.0, 1.0]
        h, w = data.shape[0:2]
        xmin = xScale[0]
        xmax = xmin + xScale[1] * w
        ymin = yScale[0]
        ymax = ymin + yScale[1] * h
        extent = (xmin, xmax, ymax, ymin)
        
        if selectable or draggable:
            picker = True
        else:
            picker = None
        shape = data.shape 
            
        if 0:
            # this supports non regularly spaced coordenates!!!!
            x = xmin + numpy.arange(w) * xScale[1] 
            y = ymin + numpy.arange(h) * yScale[1] 
            image = NonUniformImage(self.ax,
                                    interpolation='nearest',
                                    #aspect='auto',
                                    extent=extent,
                                    picker=picker,
                                    cmap=cmap)
                                                     
                                               

            image.set_data(x, y, data)
            xmin, xmax = self.getGraphXLimits()
            ymin, ymax = self.getGraphYLimits()
            self.ax.images.append(image)
            self.ax.set_xlim(xmin, xmax)
            self.ax.set_ylim(ymin, ymax)
        elif 1:
            #the normalization can be a source of time waste
            # Two possibilities, we receive data or a ready to show image
            if len(data.shape) == 3:
                if data.shape[-1] == 4:
                    # force alpha(?)
                    data[:,:,3] = 255
                    pass
            if len(shape) == 3:
                # RGBA image
                # TODO: Possibility to mirror the image
                # in case of pixmaps just setting
                # extend = (xmin, xmax, ymax, ymin)
                # instead of (xmin, xmax, ymin, ymax)
                extent = (xmin, xmax, ymin, ymax)
                if (shape[0] * shape[1]) > 5.0e5:
                    imageClass = ModestImage
                else:
                    imageClass = AxesImage
                image = imageClass(self.ax,
                              label="__IMAGE__"+legend,
                              interpolation='nearest',
                              picker=picker,
                              zorder=z)
                if image.origin == 'upper':
                    image.set_extent((xmin, xmax, ymax, ymin))
                else:
                    image.set_extent((xmin, xmax, ymin, ymax))
                image.set_data(data)
            else:
                if colormap is None:
                    colormap = self.getDefaultColormap()
                cmap = self.__getColormap(colormap['name'])
                if colormap['autoscale']:
                    vmin = data.min()
                    vmax = data.max()
                else:
                    vmin = colormap['vmin']
                    vmax = colormap['vmax']
                if colormap['normalization'].startswith('log'):
                    norm = LogNorm(vmin, vmax)
                else:
                    norm = Normalize(vmin, vmax)
                # try as data
                if (shape[0] * shape[1]) > 5.0e5:
                    imageClass = ModestImage
                else:
                    imageClass = AxesImage
                image = imageClass(self.ax,
                              label="__IMAGE__"+legend,
                              interpolation='nearest',
                              #origin=
                              cmap=cmap,
                              extent=extent,
                              picker=picker,
                              zorder=z,
                              norm=norm)
                if image.origin == 'upper':
                    image.set_extent((xmin, xmax, ymax, ymin))
                else:
                    image.set_extent((xmin, xmax, ymin, ymax))
                image.set_data(data)
            self.ax.add_artist(image)
            #self.ax.draw_artist(image)
        image._plot_info = {'label':legend,
                            'type':'image',
                            'xScale':xScale,
                            'yScale':yScale,
                            'z':z}
        image._plot_options = []
        if draggable:
            image._plot_options.append('draggable')
        if selectable:
            image._plot_options.append('selectable')
        return image

    def invertYAxis(self, flag=True):
        if flag:
            if not self.ax.yaxis_inverted():
                self.ax.invert_yaxis()
        else:
            if self.ax.yaxis_inverted():
                self.ax.invert_yaxis()

    def isYAxisInverted(self):
        return self.ax.yaxis_inverted()

    def showGrid(self, flag=True):
        if flag == 1:
            self.ax.xaxis.set_tick_params(which='major')
            self.ax.yaxis.set_tick_params(which='major')
            self.ax.grid(which='major')
        elif flag == 2:
            self.ax.xaxis.set_tick_params(which='both')
            self.ax.yaxis.set_tick_params(which='both')
            self.ax.grid(which='both')
        elif flag:
            self.ax.xaxis.set_tick_params(which='major')
            self.ax.yaxis.set_tick_params(which='major')
            self.ax.grid(True)
        else:
            self.ax.grid(False)
        self.replot()

    def keepDataAspectRatio(self, flag=True):
        """
        :param flag:  True to respect data aspect ratio
        :type flag: Boolean, default True
        """
        if flag:
            for axes in [self.ax]:
                if axes.get_aspect() not in [1.0]:
                    axes.set_aspect(1.0)
                    self.resetZoom()
        else:
            for axes in [self.ax]:
                if axes.get_aspect() not in ['auto', None]:
                    axes.set_aspect('auto')
                    self.resetZoom()

    def setDefaultColormap(self, colormap=None):
        if colormap is None:
            colormap = {'name': 'gray', 'normalization':'linear',
                        'autoscale':True, 'vmin':0.0, 'vmax':1.0,
                        'colors':256}
        self._defaultColormap = colormap

    def getDefaultColormap(self):
        if not hasattr(self, "_defaultColormap"):
            self.setDefaultColormap(None)
        return self._defaultColormap

    def getSupportedColormaps(self):
        default = ['gray', 'reversed gray', 'temperature', 'red', 'green', 'blue']
        maps = [m for m in cm.datad]
        maps.sort()
        return default + maps

    def __getColormap(self, name):
        if not hasattr(self, "__temperatureCmap"):
            #initialize own colormaps
            cdict = {'red': ((0.0, 0.0, 0.0),
                             (1.0, 1.0, 1.0)),
                     'green': ((0.0, 0.0, 0.0),
                               (1.0, 0.0, 0.0)),
                     'blue': ((0.0, 0.0, 0.0),
                              (1.0, 0.0, 0.0))}
            self.__redCmap = LinearSegmentedColormap('red',cdict,256)

            cdict = {'red': ((0.0, 0.0, 0.0),
                             (1.0, 0.0, 0.0)),
                     'green': ((0.0, 0.0, 0.0),
                               (1.0, 1.0, 1.0)),
                     'blue': ((0.0, 0.0, 0.0),
                              (1.0, 0.0, 0.0))}
            self.__greenCmap = LinearSegmentedColormap('green',cdict,256)

            cdict = {'red': ((0.0, 0.0, 0.0),
                             (1.0, 0.0, 0.0)),
                     'green': ((0.0, 0.0, 0.0),
                               (1.0, 0.0, 0.0)),
                     'blue': ((0.0, 0.0, 0.0),
                              (1.0, 1.0, 1.0))}
            self.__blueCmap = LinearSegmentedColormap('blue',cdict,256)

            # Temperature as defined in spslut
            cdict = {'red': ((0.0, 0.0, 0.0),
                             (0.5, 0.0, 0.0),
                             (0.75, 1.0, 1.0),
                             (1.0, 1.0, 1.0)),
                     'green': ((0.0, 0.0, 0.0),
                               (0.25, 1.0, 1.0),
                               (0.75, 1.0, 1.0),
                               (1.0, 0.0, 0.0)),
                     'blue': ((0.0, 1.0, 1.0),
                              (0.25, 1.0, 1.0),
                              (0.5, 0.0, 0.0),
                              (1.0, 0.0, 0.0))}
            #but limited to 256 colors for a faster display (of the colorbar)
            self.__temperatureCmap = LinearSegmentedColormap('temperature',
                                                             cdict, 256)

            #reversed gray
            cdict = {'red':     ((0.0, 1.0, 1.0),
                                 (1.0, 0.0, 0.0)),
                     'green':   ((0.0, 1.0, 1.0),
                                 (1.0, 0.0, 0.0)),
                     'blue':    ((0.0, 1.0, 1.0),
                                 (1.0, 0.0, 0.0))}
                             
            self.__reversedGrayCmap = LinearSegmentedColormap('yerg', cdict, 256)

        if name == "reversed gray":
            return self.__reversedGrayCmap
        elif name == "temperature":
            return self.__temperatureCmap
        elif name == "red":
            self.__redCmap
        elif name == "green":
            self.__greenCmap
        elif name == "blue":
            self.__blueCmap
        else:
            # built in
            return cm.get_cmap(name)

def main(parent=None):
    from .. import Plot
    x = numpy.arange(100.)
    y = x * x
    plot = Plot.Plot(parent, backend=MatplotlibBackend)
    plot.addCurve(x, y, "dummy")
    plot.addCurve(x + 100, -x * x, "To set Active")
    #info = {}
    #info['plot_yaxis'] = 'right'
    #plot.addCurve(x + 100, -x * x + 500, "RIGHT", info=info)
    #print("Active curve = ", plot.getActiveCurve())
    print("X Limits) = ", plot.getGraphXLimits())
    print("Y Limits = ", plot.getGraphYLimits())
    #print("All curves = ", plot.getAllCurves())
    #plot.removeCurve("dummy")
    plot.setActiveCurve("To set Active")
    #print("All curves = ", plot.getAllCurves())
    #plot.resetZoom()
    return plot

if __name__ == "__main__":
    if "tkinter" in sys.modules or "Tkinter" in sys.modules:
        root = Tk.Tk()
        parent=root
        #w = MatplotlibGraph(root)
        #Tk.mainloop()
        #sys.exit(0)
        w = main(parent)
        widget = w._plot.graph
    else:        
        app = QtGui.QApplication([])
        parent=None
        w = main(parent)
        widget = w.getWidgetHandle()
    #w.invertYAxis(True)
    w.replot()
    #w.invertYAxis(True)
    data = numpy.arange(1000.*1000)
    data.shape = 10000,100
    #plot.replot()
    #w.invertYAxis(True)
    #w.replot()
    #w.widget.show()
    w.addImage(data, legend="image 0", xScale=(25, 1.0) , yScale=(-1000, 1.0),
                  selectable=True)
    w.removeImage("image 0")
    #w.invertYAxis(True)
    #w.replot()
    w.addImage(data, legend="image 1", xScale=(25, 1.0) , yScale=(-1000, 1.0),
                  replot=False, selectable=True)
    #w.invertYAxis(True)
    widget.ax.axis('auto') # appropriate for curves, no aspect ratio
    #w.widget.ax.axis('equal') # candidate for keepting aspect ratio
    #w.widget.ax.axis('scaled') # candidate for keepting aspect ratio
    w.insertXMarker(50., label="Label", color='pink', draggable=True)
    w.resetZoom()
    #print(w.widget.ax.get_images())
    #print(w.widget.ax.get_lines())
    if "tkinter" in sys.modules or "Tkinter" in sys.modules:
        tkWidget = w.getWidgetHandle()
        tkWidget.pack(side=Tk.TOP, fill=Tk.BOTH, expand=1)
        Tk.mainloop()
    else:        
        widget.show()
        app.exec_()<|MERGE_RESOLUTION|>--- conflicted
+++ resolved
@@ -1098,12 +1098,7 @@
         style = info.get('plot_line_style', '-')
         linewidth = 1
         axesLabel = info.get('plot_yaxis', 'left')
-<<<<<<< HEAD
-        barPlot = info.get('plot_barplot', False)
-        edgeColor = info.get('plot_barplot_edgecolor', 'red')
-=======
         fill = info.get('plot_fill', False)
->>>>>>> d17341d1
         if axesLabel == "left":
             axes = self.ax
         else:
@@ -1135,40 +1130,6 @@
                                       linewidth=linewidth,
                                       picker=3,
                                       **kw)
-<<<<<<< HEAD
-        if isinstance(curveList, BarContainer):
-            # Loop through container
-            for artist in curveList:
-                if hasattr(artist, 'set_marker'):
-                    artist.set_marker(symbol)
-                artist._plot_info = {'color':color,
-                                              'linewidth':linewidth,
-                                              'brush':brush,
-                                              'style':style,
-                                              'symbol':symbol,
-                                              'label':legend,
-                                              'axes':axesLabel}
-                if self._oldActiveCurve in self.ax.lines:
-                    if self._oldActiveCurve.get_label() == legend:
-                        artist.set_color('k')
-                elif self._oldActiveCurveLegend == legend:
-                    artist.set_color('k')
-                artist.set_axes(axes)
-                artist.set_zorder(2)
-        else:
-            curveList[-1].set_marker(symbol)
-            curveList[-1]._plot_info = {'color':color,
-                                          'linewidth':linewidth,
-                                          'brush':brush,
-                                          'style':style,
-                                          'symbol':symbol,
-                                          'label':legend,
-                                          'axes':axesLabel}
-            if self._oldActiveCurve in self.ax.lines:
-                if self._oldActiveCurve.get_label() == legend:
-                    curveList[-1].set_color('k')
-            elif self._oldActiveCurveLegend == legend:
-=======
         # nice effects:
         #curveList[-1].set_drawstyle('steps-mid')
         if fill:
@@ -1185,7 +1146,6 @@
                                       'fill':fill}
         if self._oldActiveCurve in self.ax.lines:
             if self._oldActiveCurve.get_label() == legend:
->>>>>>> d17341d1
                 curveList[-1].set_color('k')
             curveList[-1].set_axes(axes)
             curveList[-1].set_zorder(2)
